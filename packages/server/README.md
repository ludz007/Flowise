<!-- markdownlint-disable MD030 -->

# Flowise - Low-Code LLM apps builder

![Flowise](https://github.com/FlowiseAI/Flowise/blob/main/images/flowise.gif?raw=true)

Drag & drop UI to build your customized LLM flow

## ⚡Quick Start

1. Install Flowise
    ```bash
    npm install -g flowise
    ```
2. Start Flowise

    ```bash
    npx flowise start
    ```

3. Open [http://localhost:3000](http://localhost:3000)

## 🔒 Authentication

To enable app level authentication, add `FLOWISE_USERNAME` and `FLOWISE_PASSWORD` to the `.env` file:

```
FLOWISE_USERNAME=user
FLOWISE_PASSWORD=1234
```

## 🌱 Env Variables

<<<<<<< HEAD
Flowise support different environment variables to configure your instance. You can specify the following variables in the `.env` file inside `packages/server` folder.

| Variable         | Description                                                      | Type                                             | Default                             |
| ---------------- | ---------------------------------------------------------------- | ------------------------------------------------ | ----------------------------------- |
| PORT             | The HTTP port Flowise runs on                                    | Number                                           | 3000                                |
| FLOWISE_USERNAME | Username to login                                                | String                                           |
| FLOWISE_PASSWORD | Password to login                                                | String                                           |
| DEBUG            | Print logs from components                                       | Boolean                                          |
| LOG_PATH         | Location where log files are stored                              | String                                           | `your-path/Flowise/logs`            |
| LOG_LEVEL        | Different levels of logs                                         | Enum String: `error`, `info`, `verbose`, `debug` | `info`                              |
| APIKEY_PATH      | Location where api keys are saved                                | String                                           | `your-path/Flowise/packages/server` |
| EXECUTION_MODE   | Whether predictions run in their own process or the main process | Enum String: `child`, `main`                     | `main`                              |
| OVERRIDE_DATABASE| Override current database with default                           | Enum String: `true`, `false`                     | `true`                              |
| DATABASE_TYPE    | Type of database to store the flowise data                       | Enum String: `sqlite`, `mysql`, `postgres`       | `sqlite`                            |
| DATABASE_PATH    | Location where database is saved (When DATABASE_TYPE is sqlite)  | String                                           | `your-home-dir/.flowise`            |
| DATABASE_HOST    | Host URL or IP address (When DATABASE_TYPE is not sqlite)        | String                                           |                                     |
| DATABASE_PORT    | Database port (When DATABASE_TYPE is not sqlite)                 | String                                           |                                     |
| DATABASE_USERNAME| Database username (When DATABASE_TYPE is not sqlite)             | String                                           |                                     |
| DATABASE_PASSWORD| Database password (When DATABASE_TYPE is not sqlite)             | String                                           |                                     |
| DATABASE_NAME    | Database name (When DATABASE_TYPE is not sqlite)                 | String                                           |                                     |
=======
Flowise support different environment variables to configure your instance. You can specify the following variables in the `.env` file inside `packages/server` folder. Read [more](https://docs.flowiseai.com/environment-variables)

| Variable                   | Description                                                      | Type                                             | Default                             |
| -------------------------- | ---------------------------------------------------------------- | ------------------------------------------------ | ----------------------------------- |
| PORT                       | The HTTP port Flowise runs on                                    | Number                                           | 3000                                |
| FLOWISE_USERNAME           | Username to login                                                | String                                           |
| FLOWISE_PASSWORD           | Password to login                                                | String                                           |
| DEBUG                      | Print logs onto terminal/console                                 | Boolean                                          |
| LOG_PATH                   | Location where log files are stored                              | String                                           | `your-path/Flowise/packages/server` |
| LOG_LEVEL                  | Different log levels for loggers to be saved                     | Enum String: `error`, `info`, `verbose`, `debug` | `info`                              |
| DATABASE_PATH              | Location where database is saved                                 | String                                           | `your-home-dir/.flowise`            |
| APIKEY_PATH                | Location where api keys are saved                                | String                                           | `your-path/Flowise/packages/server` |
| EXECUTION_MODE             | Whether predictions run in their own process or the main process | Enum String: `child`, `main`                     | `main`                              |
| TOOL_FUNCTION_BUILTIN_DEP  | NodeJS built-in modules to be used for Tool Function             | String                                           |                                     |
| TOOL_FUNCTION_EXTERNAL_DEP | External modules to be used for Tool Function                    | String                                           |                                     |
>>>>>>> 8d2b9ccb

You can also specify the env variables when using `npx`. For example:

```
npx flowise start --PORT=3000 --DEBUG=true
```

## 📖 Documentation

[Flowise Docs](https://docs.flowiseai.com/)

## 🌐 Self Host

### [Railway](https://docs.flowiseai.com/deployment/railway)

[![Deploy on Railway](https://railway.app/button.svg)](https://railway.app/template/YK7J0v)

### [Render](https://docs.flowiseai.com/deployment/render)

[![Deploy to Render](https://render.com/images/deploy-to-render-button.svg)](https://docs.flowiseai.com/deployment/render)

### [AWS](https://docs.flowiseai.com/deployment/aws)

### [Azure](https://docs.flowiseai.com/deployment/azure)

### [DigitalOcean](https://docs.flowiseai.com/deployment/digital-ocean)

### [GCP](https://docs.flowiseai.com/deployment/gcp)

## 💻 Cloud Hosted

Coming Soon

## 🙋 Support

Feel free to ask any questions, raise problems, and request new features in [discussion](https://github.com/FlowiseAI/Flowise/discussions)

## 🙌 Contributing

See [contributing guide](https://github.com/FlowiseAI/Flowise/blob/master/CONTRIBUTING.md). Reach out to us at [Discord](https://discord.gg/jbaHfsRVBW) if you have any questions or issues.

## 📄 License

Source code in this repository is made available under the [MIT License](https://github.com/FlowiseAI/Flowise/blob/master/LICENSE.md).<|MERGE_RESOLUTION|>--- conflicted
+++ resolved
@@ -31,44 +31,28 @@
 
 ## 🌱 Env Variables
 
-<<<<<<< HEAD
-Flowise support different environment variables to configure your instance. You can specify the following variables in the `.env` file inside `packages/server` folder.
-
-| Variable         | Description                                                      | Type                                             | Default                             |
-| ---------------- | ---------------------------------------------------------------- | ------------------------------------------------ | ----------------------------------- |
-| PORT             | The HTTP port Flowise runs on                                    | Number                                           | 3000                                |
-| FLOWISE_USERNAME | Username to login                                                | String                                           |
-| FLOWISE_PASSWORD | Password to login                                                | String                                           |
-| DEBUG            | Print logs from components                                       | Boolean                                          |
-| LOG_PATH         | Location where log files are stored                              | String                                           | `your-path/Flowise/logs`            |
-| LOG_LEVEL        | Different levels of logs                                         | Enum String: `error`, `info`, `verbose`, `debug` | `info`                              |
-| APIKEY_PATH      | Location where api keys are saved                                | String                                           | `your-path/Flowise/packages/server` |
-| EXECUTION_MODE   | Whether predictions run in their own process or the main process | Enum String: `child`, `main`                     | `main`                              |
-| OVERRIDE_DATABASE| Override current database with default                           | Enum String: `true`, `false`                     | `true`                              |
-| DATABASE_TYPE    | Type of database to store the flowise data                       | Enum String: `sqlite`, `mysql`, `postgres`       | `sqlite`                            |
-| DATABASE_PATH    | Location where database is saved (When DATABASE_TYPE is sqlite)  | String                                           | `your-home-dir/.flowise`            |
-| DATABASE_HOST    | Host URL or IP address (When DATABASE_TYPE is not sqlite)        | String                                           |                                     |
-| DATABASE_PORT    | Database port (When DATABASE_TYPE is not sqlite)                 | String                                           |                                     |
-| DATABASE_USERNAME| Database username (When DATABASE_TYPE is not sqlite)             | String                                           |                                     |
-| DATABASE_PASSWORD| Database password (When DATABASE_TYPE is not sqlite)             | String                                           |                                     |
-| DATABASE_NAME    | Database name (When DATABASE_TYPE is not sqlite)                 | String                                           |                                     |
-=======
 Flowise support different environment variables to configure your instance. You can specify the following variables in the `.env` file inside `packages/server` folder. Read [more](https://docs.flowiseai.com/environment-variables)
 
 | Variable                   | Description                                                      | Type                                             | Default                             |
-| -------------------------- | ---------------------------------------------------------------- | ------------------------------------------------ | ----------------------------------- |
+| ----------------           | ---------------------------------------------------------------- | ------------------------------------------------ | ----------------------------------- |
 | PORT                       | The HTTP port Flowise runs on                                    | Number                                           | 3000                                |
-| FLOWISE_USERNAME           | Username to login                                                | String                                           |
-| FLOWISE_PASSWORD           | Password to login                                                | String                                           |
-| DEBUG                      | Print logs onto terminal/console                                 | Boolean                                          |
-| LOG_PATH                   | Location where log files are stored                              | String                                           | `your-path/Flowise/packages/server` |
-| LOG_LEVEL                  | Different log levels for loggers to be saved                     | Enum String: `error`, `info`, `verbose`, `debug` | `info`                              |
-| DATABASE_PATH              | Location where database is saved                                 | String                                           | `your-home-dir/.flowise`            |
+| FLOWISE_USERNAME           | Username to login                                                | String                                           |                                     |
+| FLOWISE_PASSWORD           | Password to login                                                | String                                           |                                     |
+| DEBUG                      | Print logs from components                                       | Boolean                                          |                                     |
+| LOG_PATH                   | Location where log files are stored                              | String                                           | `your-path/Flowise/logs`            |
+| LOG_LEVEL                  | Different levels of logs                                         | Enum String: `error`, `info`, `verbose`, `debug` | `info`                              |
 | APIKEY_PATH                | Location where api keys are saved                                | String                                           | `your-path/Flowise/packages/server` |
 | EXECUTION_MODE             | Whether predictions run in their own process or the main process | Enum String: `child`, `main`                     | `main`                              |
 | TOOL_FUNCTION_BUILTIN_DEP  | NodeJS built-in modules to be used for Tool Function             | String                                           |                                     |
 | TOOL_FUNCTION_EXTERNAL_DEP | External modules to be used for Tool Function                    | String                                           |                                     |
->>>>>>> 8d2b9ccb
+| OVERRIDE_DATABASE          | Override current database with default                           | Enum String: `true`, `false`                     | `true`                              |
+| DATABASE_TYPE              | Type of database to store the flowise data                       | Enum String: `sqlite`, `mysql`, `postgres`       | `sqlite`                            |
+| DATABASE_PATH              | Location where database is saved (When DATABASE_TYPE is sqlite)  | String                                           | `your-home-dir/.flowise`            |
+| DATABASE_HOST              | Host URL or IP address (When DATABASE_TYPE is not sqlite)        | String                                           |                                     |
+| DATABASE_PORT              | Database port (When DATABASE_TYPE is not sqlite)                 | String                                           |                                     |
+| DATABASE_USERNAME          | Database username (When DATABASE_TYPE is not sqlite)             | String                                           |                                     |
+| DATABASE_PASSWORD          | Database password (When DATABASE_TYPE is not sqlite)             | String                                           |                                     |
+| DATABASE_NAME              | Database name (When DATABASE_TYPE is not sqlite)                 | String                                           |                                     |
 
 You can also specify the env variables when using `npx`. For example:
 
